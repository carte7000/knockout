--- conflicted
+++ resolved
@@ -30,11 +30,7 @@
         // anonymous function, even though Opera's built-in debugger can evaluate it anyway. No other browser requires this
         // extra indirection.
         var applyBindingsToNextSiblingScript =
-<<<<<<< HEAD
-            "ko.__tr_ambtns(function(){return(function(){return{ " + rewrittenDataBindAttributeValue + " } })()})";
-=======
             "ko.__tr_ambtns(function($context,$element){return(function(){return{ " + rewrittenDataBindAttributeValue + " } })()})";
->>>>>>> 5d5839b5
         return templateEngine['createJavaScriptEvaluatorBlock'](applyBindingsToNextSiblingScript) + tagToRetain;
     }
 
