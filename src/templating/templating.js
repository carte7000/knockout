
(function () {
    var _templateEngine;
    ko.setTemplateEngine = function (templateEngine) {
        if ((templateEngine != undefined) && !(templateEngine instanceof ko.templateEngine))
            throw "templateEngine must inherit from ko.templateEngine";
        _templateEngine = templateEngine;
    }

    function invokeForEachNodeOrCommentInParent(nodeArray, parent, action) {
        for (var i = 0; node = nodeArray[i]; i++) {
            if (node.parentNode !== parent) // Skip anything that has been removed during binding
                continue;
            if ((node.nodeType === 1) || (node.nodeType === 8))
                action(node);
        }        
    }

    ko.activateBindingsOnTemplateRenderedNodes = function(nodeArray, bindingContext) {
        // To be used on any nodes that have been rendered by a template and have been inserted into some parent element. 
        // Safely iterates through nodeArray (being tolerant of any changes made to it during binding, e.g., 
        // if a binding inserts siblings), and for each:
        // (1) Does a regular "applyBindings" to associate bindingContext with this node and to activate any non-memoized bindings
        // (2) Unmemoizes any memos in the DOM subtree (e.g., to activate bindings that had been memoized during template rewriting)

        var nodeArrayClone = ko.utils.arrayPushAll([], nodeArray); // So we can tolerate insertions/deletions during binding
        var commonParentElement = (nodeArray.length > 0) ? nodeArray[0].parentNode : null; // All items must be in the same parent, so this is OK
        
        // Need to applyBindings *before* unmemoziation, because unmemoization might introduce extra nodes (that we don't want to re-bind)
        // whereas a regular applyBindings won't introduce new memoized nodes
        
        invokeForEachNodeOrCommentInParent(nodeArrayClone, commonParentElement, function(node) {
            ko.applyBindings(bindingContext, node);
        });
        invokeForEachNodeOrCommentInParent(nodeArrayClone, commonParentElement, function(node) {
            ko.memoization.unmemoizeDomNodeAndDescendants(node, [bindingContext]);            
        });        
    }

    function getFirstNodeFromPossibleArray(nodeOrNodeArray) {
        return nodeOrNodeArray.nodeType ? nodeOrNodeArray
                                        : nodeOrNodeArray.length > 0 ? nodeOrNodeArray[0]
                                        : null;
    }

    function executeTemplate(targetNodeOrNodeArray, renderMode, template, bindingContext, options) {
        options = options || {};
        var templateEngineToUse = (options['templateEngine'] || _templateEngine);
        ko.templateRewriting.ensureTemplateIsRewritten(template, templateEngineToUse);
        var renderedNodesArray = templateEngineToUse['renderTemplate'](template, bindingContext, options);

        // Loosely check result is an array of DOM nodes
        if ((typeof renderedNodesArray.length != "number") || (renderedNodesArray.length > 0 && typeof renderedNodesArray[0].nodeType != "number"))
            throw "Template engine must return an array of DOM nodes";

        var haveAddedNodesToParent = false;
        switch (renderMode) {
            case "replaceChildren": 
                ko.virtualElements.setDomNodeChildren(targetNodeOrNodeArray, renderedNodesArray); 
                haveAddedNodesToParent = true;
                break;
            case "replaceNode": 
                ko.utils.replaceDomNodes(targetNodeOrNodeArray, renderedNodesArray); 
                haveAddedNodesToParent = true;
                break;
            case "ignoreTargetNode": break;
            default: 
                throw new Error("Unknown renderMode: " + renderMode);
        }

        if (haveAddedNodesToParent) {
            ko.activateBindingsOnTemplateRenderedNodes(renderedNodesArray, bindingContext);
            if (options['afterRender'])
                options['afterRender'](renderedNodesArray, bindingContext['$data']);            
        }

        return renderedNodesArray;
    }

    ko.renderTemplate = function (template, dataOrBindingContext, options, targetNodeOrNodeArray, renderMode) {
        options = options || {};
        if ((options['templateEngine'] || _templateEngine) == undefined)
            throw "Set a template engine before calling renderTemplate";
        renderMode = renderMode || "replaceChildren";

        if (targetNodeOrNodeArray) {
            var firstTargetNode = getFirstNodeFromPossibleArray(targetNodeOrNodeArray);
            
            var whenToDispose = function () { return (!firstTargetNode) || !ko.utils.domNodeIsAttachedToDocument(firstTargetNode); }; // Passive disposal (on next evaluation)
            var activelyDisposeWhenNodeIsRemoved = (firstTargetNode && renderMode == "replaceNode") ? firstTargetNode.parentNode : firstTargetNode;
            
            return new ko.dependentObservable( // So the DOM is automatically updated when any dependency changes                
                function () {
                    // Ensure we've got a proper binding context to work with
                    var bindingContext = (dataOrBindingContext && (dataOrBindingContext instanceof ko.bindingContext))
                        ? dataOrBindingContext
                        : new ko.bindingContext(ko.utils.unwrapObservable(dataOrBindingContext));

                    // Support selecting template as a function of the data being rendered
                    var templateName = typeof(template) == 'function' ? template(bindingContext['$data']) : template; 

                    var renderedNodesArray = executeTemplate(targetNodeOrNodeArray, renderMode, templateName, bindingContext, options);
                    if (renderMode == "replaceNode") {
                        targetNodeOrNodeArray = renderedNodesArray;
                        firstTargetNode = getFirstNodeFromPossibleArray(targetNodeOrNodeArray);
                    }
                },
                null,
                { 'disposeWhen': whenToDispose, 'disposeWhenNodeIsRemoved': activelyDisposeWhenNodeIsRemoved }
            );
        } else {
            // We don't yet have a DOM node to evaluate, so use a memo and render the template later when there is a DOM node
            return ko.memoization.memoize(function (domNode) {
                ko.renderTemplate(template, dataOrBindingContext, options, domNode, "replaceNode");
            });
        }
    };

    ko.renderTemplateForEach = function (template, arrayOrObservableArray, options, targetNode, parentBindingContext) {   
<<<<<<< HEAD
        // we need double buffers to prevent accidental overwriting
        var contexts = {};
        var contexts_buffer = {};

        var deleteBuffer = function() {
            contexts_buffer = null;
        };

        var copyToBuffer = function() {
            contexts_buffer = contexts;
            contexts = {};
        };

        var createInnerBindingContext = function(arrayValue, index) {
            if (contexts[index]) {
                return contexts[index];
            }
            var result = parentBindingContext.createChildContext(ko.utils.unwrapObservable(arrayValue));
            result['$index'] = ko.observable(index);
            return contexts[index] = result;
        };

        var moveContext = function(old_i, new_i) {
            // swap old placement into new spot.
            // this essentially copies to the new buffer.
            // anything not copied is essentially "deleted"
            contexts[new_i] = contexts_buffer[old_i];
            // update the index last because it can cause more template reevaluation
            try {
                contexts[new_i]['$index'](new_i);
            } catch (e) {
            }
=======
        var createInnerBindingContext = function(arrayValue) {
            return parentBindingContext['createChildContext'](ko.utils.unwrapObservable(arrayValue));
>>>>>>> c1d4d080
        };

        // This will be called whenever setDomNodeChildrenFromArrayMapping has added nodes to targetNode
        var activateBindingsCallback = function(arrayValue, addedNodesArray, index) {
            var bindingContext = createInnerBindingContext(arrayValue, index);
            ko.activateBindingsOnTemplateRenderedNodes(addedNodesArray, bindingContext);
            if (options['afterRender'])
                options['afterRender'](addedNodesArray, arrayValue);
        };
         
        return new ko.dependentObservable(function () {
            var unwrappedArray = ko.utils.unwrapObservable(arrayOrObservableArray) || [];
            if (typeof unwrappedArray.length == "undefined") // Coerce single value into array
                unwrappedArray = [unwrappedArray];

            // Filter out any entries marked as destroyed
            var filteredArray = ko.utils.arrayFilter(unwrappedArray, function(item) {
                return options['includeDestroyed'] || item === undefined || item === null || !ko.utils.unwrapObservable(item['_destroy']);
            });

            // double buffering setup
            copyToBuffer();
            ko.utils.setDomNodeChildrenFromArrayMapping(targetNode, filteredArray, function (arrayValue, index) {
                // Support selecting template as a function of the data being rendered
                var templateName = typeof(template) == 'function' ? template(arrayValue) : template;
                return executeTemplate(null, "ignoreTargetNode", templateName, createInnerBindingContext(arrayValue, index), options);
            }, options, activateBindingsCallback, moveContext);
            // double buffering tear down
            deleteBuffer();

        }, null, { 'disposeWhenNodeIsRemoved': targetNode });
    };

    var templateSubscriptionDomDataKey = '__ko__templateSubscriptionDomDataKey__';
    function disposeOldSubscriptionAndStoreNewOne(element, newSubscription) {
        var oldSubscription = ko.utils.domData.get(element, templateSubscriptionDomDataKey);
        if (oldSubscription && (typeof(oldSubscription.dispose) == 'function'))
            oldSubscription.dispose();
        ko.utils.domData.set(element, templateSubscriptionDomDataKey, newSubscription);
    }
    
    ko.bindingHandlers['template'] = {
        'init': function(element, valueAccessor) {
            // Support anonymous templates
            var bindingValue = ko.utils.unwrapObservable(valueAccessor());
            if ((typeof bindingValue != "string") && (!bindingValue.name) && (element.nodeType == 1)) {
                // It's an anonymous template - store the element contents, then clear the element
                new ko.templateSources.anonymousTemplate(element).text(element.innerHTML);
                ko.utils.emptyDomNode(element);
            }
            return { 'controlsDescendantBindings': true };
        },
        'update': function (element, valueAccessor, allBindingsAccessor, viewModel, bindingContext) {
            var bindingValue = ko.utils.unwrapObservable(valueAccessor());
            var templateName; 
            var shouldDisplay = true;
            
            if (typeof bindingValue == "string") {
                templateName = bindingValue;
            } else {
                templateName = bindingValue.name;
                
                // Support "if"/"ifnot" conditions
                if ('if' in bindingValue)
                    shouldDisplay = shouldDisplay && ko.utils.unwrapObservable(bindingValue['if']);
                if ('ifnot' in bindingValue)
                    shouldDisplay = shouldDisplay && !ko.utils.unwrapObservable(bindingValue['ifnot']);
            }    
            
            var templateSubscription = null;
            
            if (typeof bindingValue['foreach'] != "undefined") {
                // Render once for each data point (treating data set as empty if shouldDisplay==false)
                var dataArray = (shouldDisplay && bindingValue['foreach']) || [];
                templateSubscription = ko.renderTemplateForEach(templateName || element, dataArray, /* options: */ bindingValue, element, bindingContext);
            }
            else {
                if (shouldDisplay) {
                    // Render once for this single data point (or use the viewModel if no data was provided)
                    var innerBindingContext = (typeof bindingValue == 'object') && ('data' in bindingValue)
                        ? bindingContext['createChildContext'](ko.utils.unwrapObservable(bindingValue['data'])) // Given an explitit 'data' value, we create a child binding context for it
                        : bindingContext;                                                                       // Given no explicit 'data' value, we retain the same binding context
                    templateSubscription = ko.renderTemplate(templateName || element, innerBindingContext, /* options: */ bindingValue, element);
                } else
                    ko.virtualElements.emptyNode(element);
            }
            
            // It only makes sense to have a single template subscription per element (otherwise which one should have its output displayed?)
            disposeOldSubscriptionAndStoreNewOne(element, templateSubscription);
        }
    };

    // Anonymous templates can't be rewritten. Give a nice error message if you try to do it.
    ko.jsonExpressionRewriting.bindingRewriteValidators['template'] = function(bindingValue) {
        var parsedBindingValue = ko.jsonExpressionRewriting.parseObjectLiteral(bindingValue);

        if ((parsedBindingValue.length == 1) && parsedBindingValue[0]['unknown'])
            return null; // It looks like a string literal, not an object literal, so treat it as a named template (which is allowed for rewriting)

        if (ko.jsonExpressionRewriting.keyValueArrayContainsKey(parsedBindingValue, "name"))
            return null; // Named templates can be rewritten, so return "no error"
        return "This template engine does not support anonymous templates nested within its templates";
    };

    ko.virtualElements.allowedBindings['template'] = true;
})();

ko.exportSymbol('ko.setTemplateEngine', ko.setTemplateEngine);
ko.exportSymbol('ko.renderTemplate', ko.renderTemplate);<|MERGE_RESOLUTION|>--- conflicted
+++ resolved
@@ -117,7 +117,6 @@
     };
 
     ko.renderTemplateForEach = function (template, arrayOrObservableArray, options, targetNode, parentBindingContext) {   
-<<<<<<< HEAD
         // we need double buffers to prevent accidental overwriting
         var contexts = {};
         var contexts_buffer = {};
@@ -150,10 +149,6 @@
                 contexts[new_i]['$index'](new_i);
             } catch (e) {
             }
-=======
-        var createInnerBindingContext = function(arrayValue) {
-            return parentBindingContext['createChildContext'](ko.utils.unwrapObservable(arrayValue));
->>>>>>> c1d4d080
         };
 
         // This will be called whenever setDomNodeChildrenFromArrayMapping has added nodes to targetNode
