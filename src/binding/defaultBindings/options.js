--- conflicted
+++ resolved
@@ -16,15 +16,9 @@
         var previousScrollTop = (!selectWasPreviouslyEmpty && element.multiple) ? element.scrollTop : null;
 
         var unwrappedArray = ko.utils.unwrapObservable(valueAccessor());
-<<<<<<< HEAD
-        var allBindings = allBindingsAccessor();
-        var includeDestroyed = allBindings['optionsIncludeDestroyed'];
+        var includeDestroyed = allBindings.get('optionsIncludeDestroyed');
         var captionPlaceholder = {};
         var captionValue;
-=======
-        var includeDestroyed = allBindings.get('optionsIncludeDestroyed');
-        var caption = {};
->>>>>>> b82fa8ae
         var previousSelectedValues;
         if (element.multiple) {
             previousSelectedValues = ko.utils.arrayMap(element.selectedOptions || ko.utils.arrayFilter(element.childNodes, function (node) {
@@ -46,17 +40,12 @@
             });
 
             // If caption is included, add it to the array
-<<<<<<< HEAD
-            if ('optionsCaption' in allBindings) {
-                captionValue = ko.utils.unwrapObservable(allBindings['optionsCaption']);
+            if (allBindings['has']('optionsCaption')) {
+                captionValue = ko.utils.unwrapObservable(allBindings.get('optionsCaption'));
                 // If caption value is null or undefined, don't show a caption
                 if (captionValue !== null && captionValue !== undefined) {
                     filteredArray.unshift(captionPlaceholder);
                 }
-=======
-            if (allBindings['has']('optionsCaption')) {
-                filteredArray.unshift(caption);
->>>>>>> b82fa8ae
             }
         } else {
             // If a falsy value is provided (e.g. null), we'll simply empty the select element
@@ -82,13 +71,8 @@
                 previousSelectedValues = oldOptions[0].selected && [ ko.selectExtensions.readValue(oldOptions[0]) ];
             }
             var option = document.createElement("option");
-<<<<<<< HEAD
             if (arrayEntry === captionPlaceholder) {
-                ko.utils.setHtml(option, captionValue);
-=======
-            if (arrayEntry === caption) {
                 ko.utils.setHtml(option, allBindings.get('optionsCaption'));
->>>>>>> b82fa8ae
                 ko.selectExtensions.writeValue(option, undefined);
             } else {
                 // Apply a value to the option element
@@ -119,11 +103,7 @@
         if (allBindings['has']('optionsAfterRender')) {
             callback = function(arrayEntry, newOptions) {
                 setSelectionCallback(arrayEntry, newOptions);
-<<<<<<< HEAD
-                ko.dependencyDetection.ignore(allBindings['optionsAfterRender'], null, [newOptions[0], arrayEntry !== captionPlaceholder ? arrayEntry : undefined]);
-=======
-                ko.dependencyDetection.ignore(allBindings.get('optionsAfterRender'), null, [newOptions[0], arrayEntry !== caption ? arrayEntry : undefined]);
->>>>>>> b82fa8ae
+                ko.dependencyDetection.ignore(allBindings.get('optionsAfterRender'), null, [newOptions[0], arrayEntry !== captionPlaceholder ? arrayEntry : undefined]);
             }
         }
 
