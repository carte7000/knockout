--- conflicted
+++ resolved
@@ -126,12 +126,6 @@
 	display: inline-block;
 	text-decoration: none !important;
 	text-align: left;
-<<<<<<< HEAD
-=======
-	padding-left: 9px;
-	box-sizing: border-box;
-	-moz-box-sizing: border-box;
->>>>>>> 20682516
 }
 .download-button p {
 	color: #005500;
