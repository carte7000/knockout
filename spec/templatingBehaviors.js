
var dummyTemplateEngine = function (templates) {   
    var inMemoryTemplates = templates || {};
    var inMemoryTemplateData = {};

    function dummyTemplateSource(id) {
        this.id = id;
    }
    dummyTemplateSource.prototype = {
        text: function(val) {
            if (arguments.length >= 1)
                inMemoryTemplates[this.id] = val;
            return inMemoryTemplates[this.id];            
        },
        data: function(key, val) {
            if (arguments.length >= 2) {
                inMemoryTemplateData[this.id] = inMemoryTemplateData[this.id] || {};
                inMemoryTemplateData[this.id][key] = val;
            }
            return (inMemoryTemplateData[this.id] || {})[key];
        }
    }

    this.makeTemplateSource = function(template) {
        if (typeof template == "string")
            return new dummyTemplateSource(template); // Named template comes from the in-memory collection
        else if ((template.nodeType == 1) || (template.nodeType == 8))
            return new ko.templateSources.anonymousTemplate(template); // Anonymous template
    };

    this.renderTemplateSource = function (templateSource, bindingContext, options) {
        var data = bindingContext['$data'];
        options = options || {};
        var templateText = templateSource.text();
        if (typeof templateText == "function")
            templateText = templateText(data, options);

        templateText = options.showParams ? templateText + ", data=" + data + ", options=" + options : templateText;
        var templateOptions = options.templateOptions; // Have templateOptions in scope to support [js:templateOptions.foo] syntax

        var result;
        with (bindingContext) {
            with (data || {}) {
                with (options.templateRenderingVariablesInScope || {}) {
                    // Dummy [renderTemplate:...] syntax
                    result = templateText.replace(/\[renderTemplate\:(.*?)\]/g, function (match, templateName) {
                        return ko.renderTemplate(templateName, data, options);
                    });

                    
                    var evalHandler = function (match, script) {
                        try {
                            var evalResult = eval(script);
                            return (evalResult === null) || (evalResult === undefined) ? "" : evalResult.toString();
                        } catch (ex) {
                            throw new Error("Error evaluating script: [js: " + script + "]\n\nException: " + ex.toString());
                        }
                    }

                    // Dummy [[js:...]] syntax (in case you need to use square brackets inside the expression)
                    result = result.replace(/\[\[js\:([\s\S]*?)\]\]/g, evalHandler);

                    // Dummy [js:...] syntax
                    result = result.replace(/\[js\:([\s\S]*?)\]/g, evalHandler);
                }
            }
        }

        if (options.bypassDomNodeWrap)
            return ko.utils.parseHtmlFragment(result);
        else {
            var node = document.createElement("div");

            // Annoyingly, IE strips out comment nodes unless they are contained between other nodes, so put some dummy nodes around the HTML, then remove them after parsing.
            node.innerHTML = "<div>a</div>" + result + "<div>a</div>";
            node.removeChild(node.firstChild);
            node.removeChild(node.lastChild);

            return [node];
        }
    };

    this.rewriteTemplate = function (template, rewriterCallback) {
        // Only rewrite if the template isn't a function (can't rewrite those)
        var templateSource = this.makeTemplateSource(template);
        if (typeof templateSource.text() != "function")
            return ko.templateEngine.prototype.rewriteTemplate.call(this, template, rewriterCallback);
    };
    this.createJavaScriptEvaluatorBlock = function (script) { return "[js:" + script + "]"; };
};
dummyTemplateEngine.prototype = new ko.templateEngine();

describe('Templating', {
    before_each: function () {
        ko.setTemplateEngine(new ko.nativeTemplateEngine());
        var existingNode = document.getElementById("templatingTarget");
        if (existingNode != null)
            existingNode.parentNode.removeChild(existingNode);
        testNode = document.createElement("div");
        testNode.id = "templatingTarget";
        document.body.appendChild(testNode);
    },   

    'Template engines can return an array of DOM nodes': function () {
        ko.setTemplateEngine(new dummyTemplateEngine({ x: [document.createElement("div"), document.createElement("span")] }));
        ko.renderTemplate("x", null, { bypassDomNodeWrap: true });
    },

    'Should not be able to render a template until a template engine is provided': function () {
        var threw = false;
        ko.setTemplateEngine(undefined);
        try { ko.renderTemplate("someTemplate", {}) }
        catch (ex) { threw = true }
        value_of(threw).should_be(true);
    },

    'Should be able to render a template into a given DOM element': function () {
        ko.setTemplateEngine(new dummyTemplateEngine({ someTemplate: "ABC" }));
        ko.renderTemplate("someTemplate", null, null, testNode);
        value_of(testNode.childNodes.length).should_be(1);
        value_of(testNode.childNodes[0].innerHTML).should_be("ABC");
    },

    'Should be able to access newly rendered/inserted elements in \'afterRender\' callaback': function () {
        var passedElement, passedDataItem;
        var myCallback = function(elementsArray, dataItem) { 
            value_of(elementsArray.length).should_be(1);
            passedElement = elementsArray[0]; 
            passedDataItem = dataItem;     		
        }
        var myModel = {};
        ko.setTemplateEngine(new dummyTemplateEngine({ someTemplate: "ABC" }));
        ko.renderTemplate("someTemplate", myModel, { afterRender: myCallback }, testNode);
        value_of(passedElement.innerHTML).should_be("ABC");
        value_of(passedDataItem).should_be(myModel);
    },

    'Should automatically rerender into DOM element when dependencies change': function () {
        var dependency = new ko.observable("A");
        ko.setTemplateEngine(new dummyTemplateEngine({ someTemplate: function () {
            return "Value = " + dependency();
        }
        }));

        ko.renderTemplate("someTemplate", null, null, testNode);
        value_of(testNode.childNodes.length).should_be(1);
        value_of(testNode.childNodes[0].innerHTML).should_be("Value = A");

        dependency("B");
        value_of(testNode.childNodes.length).should_be(1);
        value_of(testNode.childNodes[0].innerHTML).should_be("Value = B");
    },

    'If the supplied data item is observable, evaluates it and has subscription on it': function () {
        var observable = new ko.observable("A");
        ko.setTemplateEngine(new dummyTemplateEngine({ someTemplate: function (data) {
            return "Value = " + data;
        }
        }));
        ko.renderTemplate("someTemplate", observable, null, testNode);
        value_of(testNode.childNodes[0].innerHTML).should_be("Value = A");

        observable("B");
        value_of(testNode.childNodes[0].innerHTML).should_be("Value = B");
    },

    'Should stop updating DOM nodes when the dependency next changes if the DOM node has been removed from the document': function () {
        var dependency = new ko.observable("A");
        var template = { someTemplate: function () { return "Value = " + dependency() } };
        ko.setTemplateEngine(new dummyTemplateEngine(template));

        ko.renderTemplate("someTemplate", null, null, testNode);
        value_of(testNode.childNodes.length).should_be(1);
        value_of(testNode.childNodes[0].innerHTML).should_be("Value = A");

        testNode.parentNode.removeChild(testNode);
        dependency("B");
        value_of(testNode.childNodes.length).should_be(1);
        value_of(testNode.childNodes[0].innerHTML).should_be("Value = A");
    },
    
    'Should be able to render a template using data-bind syntax': function () {
        ko.setTemplateEngine(new dummyTemplateEngine({ someTemplate: "template output" }));
        testNode.innerHTML = "<div data-bind='template:\"someTemplate\"'></div>";
        ko.applyBindings(null, testNode);
        value_of(testNode.childNodes[0]).should_contain_html("<div>template output</div>");
    },

    'Should be able to tell data-bind syntax which object to pass as data for the template (otherwise, uses viewModel)': function () {
        ko.setTemplateEngine(new dummyTemplateEngine({ someTemplate: "result = [js: childProp]" }));
        testNode.innerHTML = "<div data-bind='template: { name: \"someTemplate\", data: someProp }'></div>";
        ko.applyBindings({ someProp: { childProp: 123} }, testNode);
        value_of(testNode.childNodes[0]).should_contain_html("<div>result = 123</div>");
    },

    'Should stop tracking inner observables immediately when the container node is removed from the document': function() {
        var innerObservable = ko.observable("some value");
        ko.setTemplateEngine(new dummyTemplateEngine({ someTemplate: "result = [js: childProp()]" }));
        testNode.innerHTML = "<div data-bind='template: { name: \"someTemplate\", data: someProp }'></div>";
        ko.applyBindings({ someProp: { childProp: innerObservable} }, testNode);
        
        value_of(innerObservable.getSubscriptionsCount()).should_be(1);
        ko.removeNode(testNode.childNodes[0]);
        value_of(innerObservable.getSubscriptionsCount()).should_be(0);
    },

    'Should be able to pick template as a function of the data item using data-bind syntax': function () {
        var templatePicker = function(dataItem) {
            return dataItem.myTemplate;	
        };
        ko.setTemplateEngine(new dummyTemplateEngine({ someTemplate: "result = [js: childProp]" }));
        testNode.innerHTML = "<div data-bind='template: { name: templateSelectorFunction, data: someProp }'></div>";
        ko.applyBindings({ someProp: { childProp: 123, myTemplate: "someTemplate" }, templateSelectorFunction: templatePicker }, testNode);
        value_of(testNode.childNodes[0]).should_contain_html("<div>result = 123</div>");
    },

    'Should be able to chain templates, rendering one from inside another': function () {
        ko.setTemplateEngine(new dummyTemplateEngine({
            outerTemplate: "outer template output, [renderTemplate:innerTemplate]", // [renderTemplate:...] is special syntax supported by dummy template engine
            innerTemplate: "inner template output <span data-bind='text: 123'></span>"
        }));
        testNode.innerHTML = "<div data-bind='template:\"outerTemplate\"'></div>";
        ko.applyBindings(null, testNode);
        value_of(testNode.childNodes[0]).should_contain_html("<div>outer template output, <div>inner template output <span>123</span></div></div>");
    },

    'Should rerender chained templates when their dependencies change, without rerendering parent templates': function () {
        var observable = new ko.observable("ABC");
        var timesRenderedOuter = 0, timesRenderedInner = 0;
        ko.setTemplateEngine(new dummyTemplateEngine({
            outerTemplate: function () { timesRenderedOuter++; return "outer template output, [renderTemplate:innerTemplate]" }, // [renderTemplate:...] is special syntax supported by dummy template engine
            innerTemplate: function () { timesRenderedInner++; return observable() }
        }));
        testNode.innerHTML = "<div data-bind='template:\"outerTemplate\"'></div>";
        ko.applyBindings(null, testNode);
        value_of(testNode.childNodes[0]).should_contain_html("<div>outer template output, <div>abc</div></div>");
        value_of(timesRenderedOuter).should_be(1);
        value_of(timesRenderedInner).should_be(1);

        observable("DEF");
        value_of(testNode.childNodes[0]).should_contain_html("<div>outer template output, <div>def</div></div>");
        value_of(timesRenderedOuter).should_be(1);
        value_of(timesRenderedInner).should_be(2);
    },
    
    'Should stop tracking inner observables referenced by a chained template as soon as the chained template output node is removed from the document': function() {
        var innerObservable = ko.observable("some value");
        ko.setTemplateEngine(new dummyTemplateEngine({
            outerTemplate: "outer template output, <span id='innerTemplateOutput'>[renderTemplate:innerTemplate]</span>",
            innerTemplate: "result = [js: childProp()]"
        }));
        testNode.innerHTML = "<div data-bind='template: { name: \"outerTemplate\", data: someProp }'></div>";
        ko.applyBindings({ someProp: { childProp: innerObservable} }, testNode);
        
        value_of(innerObservable.getSubscriptionsCount()).should_be(1);
        ko.removeNode(document.getElementById('innerTemplateOutput'));
        value_of(innerObservable.getSubscriptionsCount()).should_be(0);
    },

    'Should handle data-bind attributes from inside templates, regardless of element and attribute casing': function () {
        ko.setTemplateEngine(new dummyTemplateEngine({ someTemplate: "<INPUT Data-Bind='value:\"Hi\"' />" }));
        ko.renderTemplate("someTemplate", null, null, testNode);
        value_of(testNode.childNodes[0].childNodes[0].value).should_be("Hi");
    },
    
    'Should handle data-bind attributes that include newlines from inside templates': function () {
        ko.setTemplateEngine(new dummyTemplateEngine({ someTemplate: "<input data-bind='value:\n\"Hi\"' />" }));
        ko.renderTemplate("someTemplate", null, null, testNode);
        value_of(testNode.childNodes[0].childNodes[0].value).should_be("Hi");
    },    

    'Data binding syntax should be able to reference variables put into scope by the template engine': function () {
        ko.setTemplateEngine(new dummyTemplateEngine({ someTemplate: "<input data-bind='value:message' />" }));
        ko.renderTemplate("someTemplate", null, { templateRenderingVariablesInScope: { message: "hello"} }, testNode);
        value_of(testNode.childNodes[0].childNodes[0].value).should_be("hello");
    },

    'Data binding syntax should defer evaluation of variables until the end of template rendering (so bindings can take independent subscriptions to them)': function () {
        ko.setTemplateEngine(new dummyTemplateEngine({
            someTemplate: "<input data-bind='value:message' />[js: message = 'goodbye'; undefined; ]"
        }));
        ko.renderTemplate("someTemplate", null, { templateRenderingVariablesInScope: { message: "hello"} }, testNode);
        value_of(testNode.childNodes[0].childNodes[0].value).should_be("goodbye");
    },
    
    'Data binding syntax should use the template\'s \'data\' object as the viewModel value (so \'this\' is set correctly when calling click handlers etc.)': function() {
        ko.setTemplateEngine(new dummyTemplateEngine({
            someTemplate: "<button data-bind='click: someFunctionOnModel'>click me</button>"
        }));
        var viewModel = {
            didCallMyFunction : false,
            someFunctionOnModel : function() { this.didCallMyFunction = true }
        };
        ko.renderTemplate("someTemplate", viewModel, null, testNode);
        var buttonNode = testNode.childNodes[0].childNodes[0];
        value_of(buttonNode.tagName).should_be("BUTTON"); // Be sure we're clicking the right thing
        buttonNode.click();
        value_of(viewModel.didCallMyFunction).should_be(true);
    },

    'Data binding syntax should permit nested templates, and only bind inner templates once': function() {
        // Will verify that bindings are applied only once for both inline (rewritten) bindings,
        // and external (non-rewritten) ones
        var originalBindingProvider = ko.bindingProvider.instance;
        ko.bindingProvider.instance = {
            nodeHasBindings: function(node, bindingContext) {
                return (node.tagName == 'EM') || originalBindingProvider.nodeHasBindings(node, bindingContext);
            },
            getBindings: function(node, bindingContext) {
                if (node.tagName == 'EM')
                    return { text: ++model.numBindings };
                return originalBindingProvider.getBindings(node, bindingContext);
            }
        };

        ko.setTemplateEngine(new dummyTemplateEngine({ 
            outerTemplate: "Outer <div data-bind='template: { name: \"innerTemplate\", bypassDomNodeWrap: true }'></div>", 
            innerTemplate: "Inner via inline binding: <span data-bind='text: ++numBindings'></span>"
                         + "Inner via external binding: <em></em>"
        }));
        var model = { numBindings: 0 };
        testNode.innerHTML = "<div data-bind='template: { name: \"outerTemplate\", bypassDomNodeWrap: true }'></div>";
        ko.applyBindings(model, testNode);
        value_of(model.numBindings).should_be(2);
        value_of(testNode.childNodes[0]).should_contain_html("outer <div>inner via inline binding: <span>2</span>inner via external binding: <em>1</em></div>");
        
        ko.bindingProvider.instance = originalBindingProvider;      
    },

    'Data binding syntax should support \'foreach\' option, whereby it renders for each item in an array but doesn\'t rerender everything if you push or splice': function () {
        var myArray = new ko.observableArray([{ personName: "Bob" }, { personName: "Frank"}]);
        ko.setTemplateEngine(new dummyTemplateEngine({ itemTemplate: "The item is [js: personName]" }));
        testNode.innerHTML = "<div data-bind='template: { name: \"itemTemplate\", foreach: myCollection }'></div>";

        ko.applyBindings({ myCollection: myArray }, testNode);
        value_of(testNode.childNodes[0]).should_contain_html("<div>the item is bob</div><div>the item is frank</div>");
        var originalBobNode = testNode.childNodes[0].childNodes[0];
        var originalFrankNode = testNode.childNodes[0].childNodes[1];

        myArray.push({ personName: "Steve" });
        value_of(testNode.childNodes[0]).should_contain_html("<div>the item is bob</div><div>the item is frank</div><div>the item is steve</div>");
        value_of(testNode.childNodes[0].childNodes[0]).should_be(originalBobNode);
        value_of(testNode.childNodes[0].childNodes[1]).should_be(originalFrankNode);
    },

    'Data binding \'foreach\' option should apply bindings within the context of each item in the array': function () {
        var myArray = new ko.observableArray([{ personName: "Bob" }, { personName: "Frank"}]);
        ko.setTemplateEngine(new dummyTemplateEngine({ itemTemplate: "The item is <span data-bind='text: personName'></span>" }));
        testNode.innerHTML = "<div data-bind='template: { name: \"itemTemplate\", foreach: myCollection }'></div>";

        ko.applyBindings({ myCollection: myArray }, testNode);
        value_of(testNode.childNodes[0]).should_contain_html("<div>the item is <span>bob</span></div><div>the item is <span>frank</span></div>");
<<<<<<< HEAD
    },

    'Data binding \'foreach\' options should only bind each group of output nodes once': function() {
        var initCalls = 0;
        ko.bindingHandlers.countInits = { init: function() { initCalls++ } };
        ko.setTemplateEngine(new dummyTemplateEngine({ itemTemplate: "<span data-bind='countInits: true'></span>" }));
        testNode.innerHTML = "<div data-bind='template: { name: \"itemTemplate\", foreach: myCollection }'></div>";

        ko.applyBindings({ myCollection: [1,2,3] }, testNode);
        value_of(initCalls).should_be(3); // 3 because there were 3 items in myCollection
=======
    },    

    'Data binding \'foreach\' option should apply bindings with an $index in the context': function () {
        var myArray = new ko.observableArray([{ personName: "Bob" }, { personName: "Frank"}]);
        ko.setTemplateEngine(new dummyTemplateEngine({ itemTemplate: "The item # is <span data-bind='text: $index'></span>" }));
        testNode.innerHTML = "<div data-bind='template: { name: \"itemTemplate\", foreach: myCollection }'></div>";

        ko.applyBindings({ myCollection: myArray }, testNode);
        value_of(testNode.childNodes[0]).should_contain_html("<div>the item # is <span>0</span></div><div>the item # is <span>1</span></div>");
    },

    'Data binding \'foreach\' option should update bindings that reference an $index if the list changes': function () {
        var myArray = new ko.observableArray([{ personName: "Bob" }, { personName: "Frank"}]);
        ko.setTemplateEngine(new dummyTemplateEngine({ itemTemplate: "The item <span data-bind='text: personName'></span> is <span data-bind='text: $index'></span>" }));
        testNode.innerHTML = "<div data-bind='template: { name: \"itemTemplate\", foreach: myCollection }'></div>";

        ko.applyBindings({ myCollection: myArray }, testNode);
        value_of(testNode.childNodes[0]).should_contain_html("<div>the item <span>bob</span> is <span>0</span></div><div>the item <span>frank</span> is <span>1</span></div>");

        var frank = myArray.pop(); // remove frank
        value_of(testNode.childNodes[0]).should_contain_html("<div>the item <span>bob</span> is <span>0</span></div>");

        myArray.unshift(frank); // put frank in the front
        value_of(testNode.childNodes[0]).should_contain_html("<div>the item <span>frank</span> is <span>0</span></div><div>the item <span>bob</span> is <span>1</span></div>");

>>>>>>> 9e91edb3
    },
    
    'Data binding \'foreach\' option should accept array with "undefined" and "null" items': function () {
        var myArray = new ko.observableArray([undefined, null]);
        ko.setTemplateEngine(new dummyTemplateEngine({ itemTemplate: "The item is <span data-bind='text: String($data)'></span>" }));
        testNode.innerHTML = "<div data-bind='template: { name: \"itemTemplate\", foreach: myCollection }'></div>";

        ko.applyBindings({ myCollection: myArray }, testNode);
        value_of(testNode.childNodes[0]).should_contain_html("<div>the item is <span>undefined</span></div><div>the item is <span>null</span></div>");
    },
    
    'Data binding \'foreach\' option should update DOM nodes when a dependency of their mapping function changes': function() {
        var myObservable = new ko.observable("Steve");
        var myArray = new ko.observableArray([{ personName: "Bob" }, { personName: myObservable }, { personName: "Another" }]);
        ko.setTemplateEngine(new dummyTemplateEngine({ itemTemplate: "The item is [js: ko.utils.unwrapObservable(personName)]" }));
        testNode.innerHTML = "<div data-bind='template: { name: \"itemTemplate\", foreach: myCollection }'></div>";

        ko.applyBindings({ myCollection: myArray }, testNode);
        value_of(testNode.childNodes[0]).should_contain_html("<div>the item is bob</div><div>the item is steve</div><div>the item is another</div>");
        var originalBobNode = testNode.childNodes[0].childNodes[0];
        
        myObservable("Steve2");
        value_of(testNode.childNodes[0]).should_contain_html("<div>the item is bob</div><div>the item is steve2</div><div>the item is another</div>");
        value_of(testNode.childNodes[0].childNodes[0]).should_be(originalBobNode);
        
        // Ensure we can still remove the corresponding nodes (even though they've changed), and that doing so causes the subscription to be disposed
        value_of(myObservable.getSubscriptionsCount()).should_be(1);
        myArray.splice(1, 1);
        value_of(testNode.childNodes[0]).should_contain_html("<div>the item is bob</div><div>the item is another</div>");
        myObservable("Something else"); // Re-evaluating the observable causes the orphaned subscriptions to be disposed
        value_of(myObservable.getSubscriptionsCount()).should_be(0);
    },
    
    'Data binding \'foreach\' option should treat a null parameter as meaning \'no items\'': function() {
        var myArray = new ko.observableArray(["A", "B"]);
        ko.setTemplateEngine(new dummyTemplateEngine({ itemTemplate: "hello" }));
        testNode.innerHTML = "<div data-bind='template: { name: \"itemTemplate\", foreach: myCollection }'></div>";

        ko.applyBindings({ myCollection: myArray }, testNode);    	
        value_of(testNode.childNodes[0].childNodes.length).should_be(2);
        
        // Now set the observable to null and check it's treated like an empty array
        // (because how else should null be interpreted?)
        myArray(null);
        value_of(testNode.childNodes[0].childNodes.length).should_be(0);
    },
    
    'Data binding \'foreach\' option should stop tracking inner observables when the container node is removed': function() {
        var innerObservable = ko.observable("some value");
        var myArray = new ko.observableArray([{obsVal:innerObservable}, {obsVal:innerObservable}]);
        ko.setTemplateEngine(new dummyTemplateEngine({ itemTemplate: "The item is [js: ko.utils.unwrapObservable(obsVal)]" }));
        testNode.innerHTML = "<div data-bind='template: { name: \"itemTemplate\", foreach: myCollection }'></div>";

        ko.applyBindings({ myCollection: myArray }, testNode);
        value_of(innerObservable.getSubscriptionsCount()).should_be(2);    	
        
        ko.removeNode(testNode.childNodes[0]);
        value_of(innerObservable.getSubscriptionsCount()).should_be(0);    	
    },
    
    'Data binding \'foreach\' option should stop tracking inner observables related to each array item when that array item is removed': function() {
        var innerObservable = ko.observable("some value");
        var myArray = new ko.observableArray([{obsVal:innerObservable}, {obsVal:innerObservable}]);
        ko.setTemplateEngine(new dummyTemplateEngine({ itemTemplate: "The item is [js: ko.utils.unwrapObservable(obsVal)]" }));
        testNode.innerHTML = "<div data-bind='template: { name: \"itemTemplate\", foreach: myCollection }'></div>";

        ko.applyBindings({ myCollection: myArray }, testNode);
        value_of(innerObservable.getSubscriptionsCount()).should_be(2);    	
        
        myArray.splice(1, 1);
        value_of(innerObservable.getSubscriptionsCount()).should_be(1);    	
        myArray([]);
        value_of(innerObservable.getSubscriptionsCount()).should_be(0);    	
    },    
    
    'Data binding syntax should omit any items whose \'_destroy\' flag is set (unwrapping the flag if it is observable)' : function() {
        var myArray = new ko.observableArray([{ someProp: 1 }, { someProp: 2, _destroy: 'evals to true' }, { someProp : 3 }, { someProp: 4, _destroy: ko.observable(false) }]);
        ko.setTemplateEngine(new dummyTemplateEngine({ itemTemplate: "someProp=[js: someProp]" }));
        testNode.innerHTML = "<div data-bind='template: { name: \"itemTemplate\", foreach: myCollection }'></div>";

        ko.applyBindings({ myCollection: myArray }, testNode);    	
        value_of(testNode.childNodes[0]).should_contain_html("<div>someprop=1</div><div>someprop=3</div><div>someprop=4</div>");
    },
    
    'Data binding syntax should include any items whose \'_destroy\' flag is set if you use includeDestroyed' : function() {
        var myArray = new ko.observableArray([{ someProp: 1 }, { someProp: 2, _destroy: 'evals to true' }, { someProp : 3 }]);
        ko.setTemplateEngine(new dummyTemplateEngine({ itemTemplate: "someProp=[js: someProp]" }));
        testNode.innerHTML = "<div data-bind='template: { name: \"itemTemplate\", foreach: myCollection, includeDestroyed: true }'></div>";

        ko.applyBindings({ myCollection: myArray }, testNode);    	
        value_of(testNode.childNodes[0]).should_contain_html("<div>someprop=1</div><div>someprop=2</div><div>someprop=3</div>");
    },
    
    'Data binding syntax should support \"if\" condition' : function() {
        ko.setTemplateEngine(new dummyTemplateEngine({ myTemplate: "Value: [js: myProp().childProp]" }));        
        testNode.innerHTML = "<div data-bind='template: { name: \"myTemplate\", \"if\": myProp }'></div>";
        
        var viewModel = { myProp: ko.observable({ childProp: 'abc' }) };
        ko.applyBindings(viewModel, testNode);
        
        // Initially there is a value
        value_of(testNode.childNodes[0]).should_contain_text("Value: abc");
        
        // Causing the condition to become false causes the output to be removed
        viewModel.myProp(null);
        value_of(testNode.childNodes[0]).should_contain_text("");
        
        // Causing the condition to become true causes the output to reappear
        viewModel.myProp({ childProp: 'def' });
        value_of(testNode.childNodes[0]).should_contain_text("Value: def");
    },
    
    'Data binding syntax should support \"ifnot\" condition' : function() {
        ko.setTemplateEngine(new dummyTemplateEngine({ myTemplate: "Hello" }));        
        testNode.innerHTML = "<div data-bind='template: { name: \"myTemplate\", ifnot: shouldHide }'></div>";
        
        var viewModel = { shouldHide: ko.observable(true) };
        ko.applyBindings(viewModel, testNode);
        
        // Initially there is no output (shouldHide=true)
        value_of(testNode.childNodes[0]).should_contain_text("");
        
        // Causing the condition to become false causes the output to be displayed
        viewModel.shouldHide(false);
        value_of(testNode.childNodes[0]).should_contain_text("Hello");
        
        // Causing the condition to become true causes the output to disappear
        viewModel.shouldHide(true);
        value_of(testNode.childNodes[0]).should_contain_text("");
    },    
    
    'Data binding syntax should support \"if\" condition in conjunction with foreach': function() {
        ko.setTemplateEngine(new dummyTemplateEngine({ myTemplate: "Value: [js: myProp().childProp]" }));        
        testNode.innerHTML = "<div data-bind='template: { name: \"myTemplate\", \"if\": myProp, foreach: [$data, $data, $data] }'></div>";
        
        var viewModel = { myProp: ko.observable({ childProp: 'abc' }) };
        ko.applyBindings(viewModel, testNode);
        value_of(testNode.childNodes[0].childNodes[0]).should_contain_text("Value: abc");
        value_of(testNode.childNodes[0].childNodes[1]).should_contain_text("Value: abc");
        value_of(testNode.childNodes[0].childNodes[2]).should_contain_text("Value: abc");
        
        // Causing the condition to become false causes the output to be removed
        viewModel.myProp(null);
        value_of(testNode.childNodes[0]).should_contain_text("");
        
        // Causing the condition to become true causes the output to reappear
        viewModel.myProp({ childProp: 'def' });
        value_of(testNode.childNodes[0].childNodes[0]).should_contain_text("Value: def");
        value_of(testNode.childNodes[0].childNodes[1]).should_contain_text("Value: def");
        value_of(testNode.childNodes[0].childNodes[2]).should_contain_text("Value: def");
    },
    
    'Should be able to populate checkboxes from inside templates, despite IE6 limitations': function () {    	
        ko.setTemplateEngine(new dummyTemplateEngine({ someTemplate: "<input type='checkbox' data-bind='checked:isChecked' />" }));
        ko.renderTemplate("someTemplate", null, { templateRenderingVariablesInScope: { isChecked: true } }, testNode);
        value_of(testNode.childNodes[0].childNodes[0].checked).should_be(true);
    },
    
    'Should be able to populate radio buttons from inside templates, despite IE6 limitations': function () {    	
        ko.setTemplateEngine(new dummyTemplateEngine({ someTemplate: "<input type='radio' name='somename' value='abc' data-bind='checked:someValue' />" }));
        ko.renderTemplate("someTemplate", null, { templateRenderingVariablesInScope: { someValue: 'abc' } }, testNode);
        value_of(testNode.childNodes[0].childNodes[0].checked).should_be(true);
    },
    
    'Should be able to render a different template for each array entry by passing a function as template name': function() {
        var myArray = new ko.observableArray([
            { preferredTemplate: 1, someProperty: 'firstItemValue' }, 
            { preferredTemplate: 2, someProperty: 'secondItemValue' }
        ]);
        ko.setTemplateEngine(new dummyTemplateEngine({
            firstTemplate: "Template1Output, [js:someProperty]", 
            secondTemplate: "Template2Output, [js:someProperty]"
        }));
        testNode.innerHTML = "<div data-bind='template: {name: getTemplateModelProperty, foreach: myCollection}'></div>";
        
        var getTemplate = function(dataItem) {
            return dataItem.preferredTemplate == 1 ? 'firstTemplate' : 'secondTemplate';
        };
        ko.applyBindings({ myCollection: myArray, getTemplateModelProperty: getTemplate }, testNode);
        value_of(testNode.childNodes[0]).should_contain_html("<div>template1output, firstitemvalue</div><div>template2output, seconditemvalue</div>");
    },
    
    'Data binding \'templateOptions\' should be passed to template': function() {
        var myModel = { 
            someAdditionalData: { myAdditionalProp: "someAdditionalValue" },
            people: new ko.observableArray([
                { name: "Alpha" }, 
                { name: "Beta" }
            ])
        };
        ko.setTemplateEngine(new dummyTemplateEngine({myTemplate: "Person [js:name] has additional property [js:templateOptions.myAdditionalProp]"}));
        testNode.innerHTML = "<div data-bind='template: {name: \"myTemplate\", foreach: people, templateOptions: someAdditionalData }'></div>";

        ko.applyBindings(myModel, testNode);
        value_of(testNode.childNodes[0]).should_contain_html("<div>person alpha has additional property someadditionalvalue</div><div>person beta has additional property someadditionalvalue</div>");
    },
    
    'If the template binding is updated, should dispose any template subscriptions previously associated with the element': function() {
        var myModel = { 
            myObservable: ko.observable("some value"),
            unrelatedObservable: ko.observable()
        };
        ko.setTemplateEngine(new dummyTemplateEngine({myTemplate: "The value is [js:myObservable()]"}));
        testNode.innerHTML = "<div data-bind='template: \"myTemplate\", unrelatedBindingHandler: unrelatedObservable()'></div>";
        ko.applyBindings(myModel, testNode);
        
        // Right now the template references myObservable, so there should be exactly one subscription on it
        value_of(testNode.childNodes[0]).should_contain_html("<div>the value is some value</div>");
        value_of(myModel.myObservable.getSubscriptionsCount()).should_be(1);
        
        // By changing unrelatedObservable, we force the data-bind value to be re-evaluated, setting up a new template subscription,
        // so there have now existed two subscriptions on myObservable...
        myModel.unrelatedObservable("any value");
        
        // ...but, because the old subscription should have been disposed automatically, there should only be one left
        value_of(myModel.myObservable.getSubscriptionsCount()).should_be(1);
    },
    
    'Should be able to specify a template engine instance using data-bind syntax': function() {
        ko.setTemplateEngine(new dummyTemplateEngine({ theTemplate: "Default output" })); // Not going to use this one
        var alternativeTemplateEngine = new dummyTemplateEngine({ theTemplate: "Alternative output" });
        
        testNode.innerHTML = "<div data-bind='template: { name: \"theTemplate\", templateEngine: chosenEngine }'></div>";
        ko.applyBindings({ chosenEngine: alternativeTemplateEngine }, testNode);
        
        value_of(testNode.childNodes[0]).should_contain_text("Alternative output");
    },

    'Data-bind syntax should expose parent binding context as $parent if binding with an explicit \"data\" value': function() {
        ko.setTemplateEngine(new dummyTemplateEngine({
            myTemplate: "ValueLiteral: [js:$parent.parentProp], ValueBound: <span data-bind='text: $parent.parentProp'></span>"
        }));
        testNode.innerHTML = "<div data-bind='template: { name: \"myTemplate\", data: someItem }'></div>";
        ko.applyBindings({ someItem: {}, parentProp: 'Hello' }, testNode);
        value_of(testNode.childNodes[0]).should_contain_text("ValueLiteral: Hello, ValueBound: Hello");
    },

    'Data-bind syntax should expose all ancestor binding contexts as $parents': function() {
        ko.setTemplateEngine(new dummyTemplateEngine({
            outerTemplate:  "<div data-bind='template: { name:\"middleTemplate\", data: middleItem }'></div>",
            middleTemplate: "<div data-bind='template: { name: \"innerTemplate\", data: innerItem }'></div>",
            innerTemplate:  "(Data:[js:$data.val], Parent:[[js:$parents[0].val]], Grandparent:[[js:$parents[1].val]], Root:[js:$root.val], Depth:[js:$parents.length])"
        }));
        testNode.innerHTML = "<div data-bind='template: { name: \"outerTemplate\", data: outerItem }'></div>";   
                           
        ko.applyBindings({
            val: "ROOT",
            outerItem: {
                val: "OUTER",
                middleItem: {
                    val: "MIDDLE",
                    innerItem: { val: "INNER" }
                }
            }
        }, testNode);
        value_of(testNode.childNodes[0].childNodes[0].childNodes[0].childNodes[0].childNodes[0]).should_contain_text("(Data:INNER, Parent:MIDDLE, Grandparent:OUTER, Root:ROOT, Depth:3)");
    },
    
    'Should not be allowed to rewrite templates that embed anonymous templates': function() {
        // The reason is that your template engine's native control flow and variable evaluation logic is going to run first, independently
        // of any KO-native control flow, so variables would get evaluated in the wrong context. Example:
        //
        // <div data-bind="foreach: someArray">
        //     ${ somePropertyOfEachArrayItem }   <-- This gets evaluated *before* the foreach binds, so it can't reference array entries
        // </div>
        //
        // It should be perfectly OK to fix this just by preventing anonymous templates within rewritten templates, because
        // (1) The developer can always use their template engine's native control flow syntax instead of the KO-native ones - that will work
        // (2) The developer can use KO's native templating instead, if they are keen on KO-native control flow or anonymous templates

        ko.setTemplateEngine(new dummyTemplateEngine({
            myTemplate: "<div data-bind='template: { data: someData }'>Childprop: [js: childProp]</div>"
        }));        
        testNode.innerHTML = "<div data-bind='template: { name: \"myTemplate\" }'></div>";   

        var didThrow = false;
        try {
            ko.applyBindings({ someData: { childProp: 'abc' } }, testNode);
        } catch(ex) {
            didThrow = true;
            value_of(ex.message).should_be("This template engine does not support anonymous templates nested within its templates");
        }
        value_of(didThrow).should_be(true);
    },

    'Should not be allowed to rewrite templates that embed control flow bindings': function() {
        // Same reason as above
        ko.utils.arrayForEach(['if', 'ifnot', 'with', 'foreach'], function(bindingName) {
            ko.setTemplateEngine(new dummyTemplateEngine({ myTemplate: "<div data-bind='" + bindingName + ": \"SomeValue\"'>Hello</div>" }));
            testNode.innerHTML = "<div data-bind='template: { name: \"myTemplate\" }'></div>";   

            var didThrow = false;
            try { ko.applyBindings({ someData: { childProp: 'abc' } }, testNode) } 
            catch (ex) {
                didThrow = true;
                value_of(ex.message).should_be("This template engine does not support the '" + bindingName + "' binding within its templates");
            }
            if (!didThrow)
                throw new Error("Did not prevent use of " + bindingName);            
        });
    },
    
    'Should be able to render anonymous templates using virtual containers': function() {
        ko.setTemplateEngine(new dummyTemplateEngine());    
        testNode.innerHTML = "Start <!-- ko template: { data: someData } -->Childprop: [js: childProp]<!-- /ko --> End";
        ko.applyBindings({ someData: { childProp: 'abc' } }, testNode);
        value_of(testNode).should_contain_html("start <!-- ko template: { data: somedata } --><div>childprop: abc</div><!-- /ko -->end");
    },

    'Should be able to use anonymous templates that contain first-child comment nodes': function() {
        // This represents issue https://github.com/SteveSanderson/knockout/issues/188
        // (IE < 9 strips out leading comment nodes when you use .innerHTML)   
        ko.setTemplateEngine(new dummyTemplateEngine({}));
        testNode.innerHTML = "start <div data-bind='foreach: [1,2]'><span><!-- leading comment -->hello</span></div>";
        ko.applyBindings(null, testNode);
        value_of(testNode).should_contain_html('start <div data-bind="foreach: [1,2]"><span><!-- leading comment -->hello</span><span><!-- leading comment -->hello</span></div>');
    },

    'Should allow anonymous templates output to include top-level virtual elements, and will bind their virtual children only once': function() {
        delete ko.bindingHandlers.nonexistentHandler;
        var initCalls = 0;
        ko.bindingHandlers.countInits = { init: function () { initCalls++ } };
        testNode.innerHTML = "<div data-bind='template: {}'><!-- ko nonexistentHandler: true --><span data-bind='countInits: true'></span><!-- /ko --></div>";
        ko.applyBindings(null, testNode);
        value_of(initCalls).should_be(1);
    }
})<|MERGE_RESOLUTION|>--- conflicted
+++ resolved
@@ -350,7 +350,6 @@
 
         ko.applyBindings({ myCollection: myArray }, testNode);
         value_of(testNode.childNodes[0]).should_contain_html("<div>the item is <span>bob</span></div><div>the item is <span>frank</span></div>");
-<<<<<<< HEAD
     },
 
     'Data binding \'foreach\' options should only bind each group of output nodes once': function() {
@@ -361,8 +360,7 @@
 
         ko.applyBindings({ myCollection: [1,2,3] }, testNode);
         value_of(initCalls).should_be(3); // 3 because there were 3 items in myCollection
-=======
-    },    
+    },
 
     'Data binding \'foreach\' option should apply bindings with an $index in the context': function () {
         var myArray = new ko.observableArray([{ personName: "Bob" }, { personName: "Frank"}]);
@@ -387,7 +385,6 @@
         myArray.unshift(frank); // put frank in the front
         value_of(testNode.childNodes[0]).should_contain_html("<div>the item <span>frank</span> is <span>0</span></div><div>the item <span>bob</span> is <span>1</span></div>");
 
->>>>>>> 9e91edb3
     },
     
     'Data binding \'foreach\' option should accept array with "undefined" and "null" items': function () {
